#!/usr/bin/env python3

import argparse
import os
from enum import Enum
from ipaddress import IPv4Address, IPv4Network, IPv6Address, IPv6Interface, IPv6Network, ip_address, ip_network
from itertools import chain, zip_longest
from random import choice, randint, shuffle
from subprocess import CalledProcessError
from sys import platform, stderr
from time import sleep

try:
    from setproctitle import setproctitle
except ImportError:
    def setproctitle(title):
        pass

def tagged(iter, tag):
    return zip_longest(iter, (), fillvalue=tag)

from .util import slurpy
from .version import __version__


def get_default_providers():
    try:
        from .dnspython import DNSPythonProvider
    except ImportError:
        DNSPythonProvider = None

    if platform.startswith('linux'):
        from .linux import CheckTunDevProvider, Iproute2Provider, IptablesProvider, ProcfsProvider
        from .posix import DigProvider, PosixHostsFileProvider
        return dict(
            process = ProcfsProvider,
            route = Iproute2Provider,
            firewall = IptablesProvider,
            dns = DNSPythonProvider or DigProvider,
            hosts = PosixHostsFileProvider,
            prep = CheckTunDevProvider,
        )
    elif platform.startswith('darwin'):
        from distutils.version import LooseVersion
        from platform import release

        from .dnspython import DNSPythonProvider
        from .mac import BSDRouteProvider, MacSplitDNSProvider, PfFirewallProvider, PsProvider
        from .posix import PosixHostsFileProvider
        return dict(
            process=PsProvider,
            route=BSDRouteProvider,
            dns=DNSPythonProvider or DigProvider,
            hosts=PosixHostsFileProvider,
            domain_vpn_dns=MacSplitDNSProvider,
            firewall = PfFirewallProvider if release() >= LooseVersion('10.6') else None,
        )
    elif platform.startswith('freebsd'):
        from .dnspython import DNSPythonProvider
        from .freebsd import ProcfsProvider
        from .mac import BSDRouteProvider
        from .posix import PosixHostsFileProvider
        return dict(
            process = ProcfsProvider,
            route = BSDRouteProvider,
            dns = DNSPythonProvider or DigProvider,
            hosts = PosixHostsFileProvider,
        )
    elif platform.startswith('win32'):
        from .win import WinProcessProvider, WinHostsFileProvider, WinRouteProvider, WinNrptProvider
        from .dnspython import DNSPythonProvider
        return dict(
            process = WinProcessProvider,
            route = WinRouteProvider,
            dns = DNSPythonProvider,
            hosts = WinHostsFileProvider,
            nrpt = WinNrptProvider
        )
    else:
        return dict(
            platform = OSError('Your platform, {}, is unsupported'.format(platform))
        )


def net_or_host_param(s):
    if '=' in s:
        hosts = s.split('=')
        ip = hosts.pop()
        return hosts, ip_address(ip)
    else:
        if s.lstrip().startswith('%'):
            include = False
            s = s.lstrip()[1:]
        else:
            include = True

        try:
            return include, ip_network(s, strict=False)
        except ValueError:
            return s


def names_for(host, domains, short=True, long=True):
    if '.' in host: first, rest = host.split('.', 1)
    else: first, rest = host, None
    if isinstance(domains, str): domains = (domains,)

    names = []
    if long:
        if rest: names.append(host)
        elif domains: names.append(host+'.'+domains[0])
    if short:
        if not rest: names.append(host)
        elif rest in domains: names.append(first)
    return names

########################################

def do_pre_init(env, args):
    global providers
    if 'prep' in providers:
        providers.prep.create_tunnel()
        providers.prep.prepare_tunnel()

def do_disconnect(env, args):
    global providers
    for pidfile in args.kill:
        try:
            pid = int(open(pidfile).read())
        except (IOError, ValueError):
            print("WARNING: could not read pid from %s" % pidfile, file=stderr)
        else:
            try: providers.process.kill(pid)
            except OSError as e:
                print("WARNING: could not kill pid %d from %s: %s" % (pid, pidfile, str(e)), file=stderr)
            else:
                if args.verbose:
                    print("Killed pid %d from %s" % (pid, pidfile), file=stderr)

    if 'hosts' in providers:
        removed = providers.hosts.write_hosts({}, args.name)
        if args.verbose:
            print("Removed %d hosts from /etc/hosts" % removed, file=stderr)

    # delete explicit route to gateway
    try:
<<<<<<< HEAD
        providers.route.remove_route(env.gateway)
    except CalledProcessError:
=======
        # the following commented out code can be used to narrow-down the route removal, if needed
        #gwr = providers.route.get_route(env.gateway)
        providers.route.remove_route( \
            env.gateway, \
            #dev=(gwr["dev"] if platform.startswith("win32") else None), \
            #via=(gwr["via"] if platform.startswith("win32") else None), \
            )
    except sp.CalledProcessError:
>>>>>>> 980bff0c
        print("WARNING: could not delete route to VPN gateway (%s)" % env.gateway, file=stderr)

    # remove firewall rule blocking incoming traffic
    if 'firewall' in providers and not args.incoming:
        try:
            providers.firewall.deconfigure_firewall(env.tundev)
        except CalledProcessError:
            print("WARNING: failed to deconfigure firewall for VPN interface (%s)" % env.tundev, file=stderr)

<<<<<<< HEAD
    if args.vpn_domains is not None:
        try:
            providers.domain_vpn_dns.deconfigure_domain_vpn_dns(args.vpn_domains, env.dns)
        except OSError:
            print("WARNING: failed to deconfigure domains vpn dns", file=stderr)

=======
    # unset NRPT DNS rules (Windows only)
    for (domain, servers) in args.nrpt.items():
        providers.nrpt.remove_nrtp(domain, servers)
>>>>>>> 980bff0c

def do_connect(env, args):
    global providers
    global platform
    if args.banner and env.banner:
        print("Connect Banner:")
        for l in env.banner.splitlines(): print("| "+l)

    # set explicit route to gateway
    if env.gateway.is_loopback:
        print("WARNING: Gateway address is loopback (%s); probably a local proxy.", file=stderr)
    else:
        gwr = providers.route.get_route(env.gateway)
        if gwr:
            providers.route.replace_route(env.gateway, **gwr)
            if args.verbose > 1:
                print("Set explicit route to VPN gateway %s (%s)" % (env.gateway, ', '.join('%s %s' % kv for kv in gwr.items())), file=stderr)
        else:
            print("WARNING: no route to VPN gateway found %s; cannot set explicit route to it." % env.gateway)

    # drop incoming traffic from VPN
    if not args.incoming:
        if 'firewall' not in providers:
            print("WARNING: no firewall provider available; can't block incoming traffic", file=stderr)
        else:
            try:
                providers.firewall.configure_firewall(env.tundev)
                if args.verbose:
                    print("Blocked incoming traffic from VPN interface with iptables.", file=stderr)
            except CalledProcessError:
                try:
                    providers.firewall.deconfigure_firewall(env.tundev)
                except CalledProcessError:
                    pass
                print("WARNING: failed to block incoming traffic", file=stderr)

    # configure MTU
    mtu = env.mtu
    if mtu is None:
        dev = gwr.get('dev')
        if dev:
            dev_mtu = providers.route.get_link_info(dev).get('mtu')
            if dev_mtu:
                mtu = int(dev_mtu) - 88
        if mtu:
            print("WARNING: guessing MTU is %d (the MTU of %s - 88)" % (mtu, dev), file=stderr)
        else:
            mtu = 1412
            print("WARNING: guessing default MTU of %d (couldn't determine MTU of %s)" % (mtu, dev), file=stderr)
    providers.route.set_link_info(env.tundev, state='up', mtu=mtu)

    # erase all addresses (needed on Windows to clean-up the adapter)
    # TODO: also cleanup DNS?
    # TODO: also cleanup routes?
    providers.route.remove_address(env.tundev)
    # set IPv4, IPv6 addresses for tunnel device
    if env.myaddr:
        providers.route.add_address(env.tundev, env.myaddr)
    if env.myaddr6:
        providers.route.add_address(env.tundev, env.myaddr6)

    # save routes for excluded subnets
    exc_subnets = []
    for dest in args.exc_subnets:
        r = providers.route.get_route(dest)
        if r:
            exc_subnets.append((dest, r))
        else:
            print("WARNING: Ignoring unroutable split-exclude %s" % dest, file=stderr)

    # set up routes to the DNS and Windows name servers, subnets, and local aliases
    ns = env.dns + env.dns6 + (env.nbns if args.nbns else [])
    for dest, tag in chain(tagged(ns, "nameserver"), tagged(args.subnets, "subnet"), tagged(args.aliases, "alias")):
        if args.verbose > 1:
            print("Adding route to %s %s through %s." % (tag, dest, env.tundev), file=stderr)
        providers.route.replace_route(dest, dev=env.tundev, via=(env.via if platform.startswith("win32") else None))
    else:
        providers.route.flush_cache()
        if args.verbose:
            print("Added routes for %d nameservers, %d subnets, %d aliases." % (len(ns), len(args.subnets), len(args.aliases)), file=stderr)

    # restore routes to excluded subnets
    for dest, exc_route in exc_subnets:
        providers.route.replace_route(dest, **exc_route)
        if args.verbose > 1:
            print("Restoring split-exclude route to %s (%s)" % (dest, ', '.join('%s %s' % kv for kv in exc_route.items())), file=stderr)
    else:
        providers.route.flush_cache()
        if args.verbose:
            print("Restored routes for %d excluded subnets." % len(exc_subnets), file=stderr)

    # Use vpn dns for provided domains
    if args.vpn_domains is not None:
        if 'domain_vpn_dns' not in providers:
            print("WARNING: no split dns provider available; can't split dns", file=stderr)
        else:
            providers.domain_vpn_dns.configure_domain_vpn_dns(args.vpn_domains, env.dns)


    # set NRPT DNS rules (Windows only)
    for (domain, servers) in args.nrpt.items():
        providers.nrpt.add_nrtp(domain, servers)

def do_post_connect(env, args):
    global providers
    global platform
    # lookup named hosts for which we need routes and/or host_map entries
    # (the DNS/NBNS servers already have their routes)
    ip_routes = set()
    host_map = []

    if args.ns_hosts:
        ns_names = [ (ip, ('dns%d.%s' % (ii, args.name),)) for ii, ip in enumerate(env.dns + env.dns6) ]
        if args.nbns:
            ns_names += [ (ip, ('nbns%d.%s' % (ii, args.name),)) for ii, ip in enumerate(env.nbns) ]
        host_map += ns_names
        if args.verbose:
            print("Adding /etc/hosts entries for %d nameservers..." % len(ns_names), file=stderr)
            for ip, names in ns_names:
                print("  %s = %s" % (ip, ', '.join(map(str, names))), file=stderr)

    if args.hosts or args.prevent_idle_timeout:
        providers.dns.configure(dns_servers=(env.dns + env.dns6), search_domains=args.domain, bind_addresses=env.myaddrs)
    if args.hosts:
        if args.verbose:
            print("Looking up %d hosts using VPN DNS servers..." % len(args.hosts), file=stderr)
        for host in args.hosts:
            try:
                ips = providers.dns.lookup_host(host)
            except Exception as e:
                print("WARNING: Lookup for %s on VPN DNS servers failed:\n\t%s" % (host, e), file=stderr)
            else:
                if ips is None:
                    print("WARNING: Lookup for %s on VPN DNS servers returned nothing." % host, file=stderr)
                else:
                    if args.verbose:
                        print("  %s = %s" % (host, ', '.join(map(str, ips))), file=stderr)
                    ip_routes.update(ips)
                    if args.host_names:
                        names = names_for(host, args.domain, args.short_names)
                        host_map.extend((ip, names) for ip in ips)
    for ip, aliases in args.aliases.items():
        host_map.append((ip, aliases))

    # add them to /etc/hosts
    if host_map:
        providers.hosts.write_hosts(host_map, args.name)
        if args.verbose:
            print("Added hostnames and aliases for %d addresses to /etc/hosts." % len(host_map), file=stderr)

    # add routes to hosts
    for ip in ip_routes:
        if args.verbose > 1:
            print("Adding route to %s (for named hosts) through %s." % (ip, env.tundev), file=stderr)
        providers.route.replace_route(ip, dev=env.tundev, via=(env.via if platform.startswith("win32") else None))
    else:
        providers.route.flush_cache()
        if args.verbose:
            print("Added %d routes for named hosts." % len(ip_routes), file=stderr)

    # run DNS queries in background to prevent idle timeout
    if args.prevent_idle_timeout:
        dns = env.dns + env.dns6
        idle_timeout = env.idle_timeout
        setproctitle('vpn-slice --prevent-idle-timeout --name %s' % args.name)
        if args.verbose:
            print("Continuing in background as PID %d, attempting to prevent idle timeout every %d seconds." % (providers.process.pid(), idle_timeout))

        while True:
            delay = randint(2 * idle_timeout // 3, 9 * idle_timeout // 10)
            if args.verbose > 1:
                print("Sleeping %d seconds until we issue a DNS query to prevent idle timeout..." % delay, file=stderr)
            sleep(delay)

            # FIXME: netlink(7) may be a much better way to poll here
            if not providers.process.is_alive(args.ppid):
                print("Caller (PID %d) has terminated; idle preventer exiting." % args.ppid, file=stderr)
                break

            # pick random host or IP to look up without leaking any new information
            # about what we do/don't access within the VPN
            pool = args.hosts
            pool += map(str, chain(env.dns, env.dns6, env.nbns, ((r.network_address) for r in args.subnets if r.prefixlen == r.max_prefixlen)))
            dummy = choice(pool)
            shuffle(dns)
            if args.verbose > 1:
                print("Issuing DNS lookup of %s to prevent idle timeout..." % dummy, file=stderr)
            providers.dns.lookup_host(dummy, keep_going=False)

    elif args.verbose:
        print("Connection setup done, child process %d exiting." % providers.process.pid())

########################################

# Translate environment variables which may be passed by our caller
# into a more Pythonic form (these are take from vpnc-script)
reasons = Enum('reasons', 'pre_init connect disconnect reconnect attempt_reconnect')
vpncenv = [
    ('reason', 'reason', lambda x: reasons[x.replace('-', '_')]),
    ('vpnfd', 'VPNFD', int),  # set if OpenConnect invoked in --script-tun/ocproxy mode
    ('gateway', 'VPNGATEWAY', ip_address),
    ('tundev', 'TUNDEV', str),
    ('domain', 'CISCO_DEF_DOMAIN', lambda x: x.split(), []),
    ('splitdns', 'CISCO_SPLIT_DNS', lambda x: x.split(','), []),
    ('banner', 'CISCO_BANNER', str),
    ('myaddr', 'INTERNAL_IP4_ADDRESS', IPv4Address),      # a.b.c.d
    ('mtu', 'INTERNAL_IP4_MTU', int),
    ('netmask', 'INTERNAL_IP4_NETMASK', IPv4Address),     # a.b.c.d
    ('netmasklen', 'INTERNAL_IP4_NETMASKLEN', int),
    ('network', 'INTERNAL_IP4_NETADDR', IPv4Address),     # a.b.c.d
    ('dns', 'INTERNAL_IP4_DNS', lambda x: [ip_address(x) for x in x.split()], []),
    ('nbns', 'INTERNAL_IP4_NBNS', lambda x: [IPv4Address(x) for x in x.split()], []),
    ('myaddr6', 'INTERNAL_IP6_ADDRESS', IPv6Interface),   # x:y::z or x:y::z/p
    ('netmask6', 'INTERNAL_IP6_NETMASK', IPv6Interface),  # x:y:z:: or x:y::z/p
    ('dns6', 'INTERNAL_IP6_DNS', lambda x: [ip_address(x) for x in x.split()], []),
    ('nsplitinc', 'CISCO_SPLIT_INC', int, 0),
    ('nsplitexc', 'CISCO_SPLIT_EXC', int, 0),
    ('nsplitinc6', 'CISCO_IPV6_SPLIT_INC', int, 0),
    ('nsplitexc6', 'CISCO_IPV6_SPLIT_EXC', int, 0),
    ('idle_timeout', 'IDLE_TIMEOUT', int, 600),           # OpenConnect v8.06+
    ('vpnpid', 'VPNPID', int),                            # OpenConnect v9.0+
]

def parse_env(environ=os.environ):
    global vpncenv
    env = slurpy()
    for var, envar, maker, *default in vpncenv:
        if envar in environ:
            try: val = maker(environ[envar])
            except Exception as e:
                print('Exception while setting %s from environment variable %s=%r' % (var, envar, environ[envar]), file=stderr)
                raise
        elif default: val, = default
        else: val = None
        if var is not None: env[var] = val

    # IPv4 network is the combination of the network address (e.g. 192.168.0.0) and the netmask (e.g. 255.255.0.0)
    if env.network:
        orig_netaddr = env.network
        env.network = IPv4Network(env.network).supernet(new_prefix=env.netmasklen)
        if env.network.network_address != orig_netaddr:
            print("WARNING: IPv4 network %s/%d has host bits set, replacing with %s" % (orig_netaddr, env.netmasklen, env.network), file=stderr)
        if env.network.netmask != env.netmask:
            raise AssertionError("IPv4 network (INTERNAL_IP4_{{NETADDR,NETMASK}}) {ad}/{nm} does not match INTERNAL_IP4_NETMASKLEN={nml} (implies /{nmi})".format(
                ad=orig_netaddr, nm=env.netmask, nml=env.netmasklen, nmi=env.network.netmask))
<<<<<<< HEAD
        assert env.network.netmask == env.netmask
=======
        assert env.network.netmask==env.netmask
        # first/lowest IP-addr in the range should be internal GW (seen in Windows vpnc-script.js)
        env.via = next(env.network.hosts())
>>>>>>> 980bff0c

    # Need to match behavior of original vpnc-script here
    # Examples:
    #   1) INTERNAL_IP6_ADDRESS=fe80::1, INTERNAL_IP6_NETMASK=fe80::/64  => interface of fe80::1/64,  network of fe80::/64
    #   2) INTERNAL_IP6_ADDRESS=unset,   INTERNAL_IP6_NETMASK=fe80::1/64 => interface of fe80::1/64,  network of fe80::/64
    #   3) INTERNAL_IP6_ADDRESS=2000::1, INTERNAL_IP6_NETMASK=unset      => interface of 2000::1/128, network of 2000::1/128
    if env.myaddr6 or env.netmask6:
        if not env.netmask6:
            env.netmask6 = IPv6Network(env.myaddr6)  # case 3 above, /128
        env.myaddr6 = IPv6Interface(env.netmask6)
        env.network6 = env.myaddr6.network
    else:
        env.myaddr6 = None
        env.network6 = None

    env.myaddrs = list(filter(None, (env.myaddr, env.myaddr6)))

    # Handle splits
    env.splitinc = []
    env.splitexc = []
    for pfx, n in chain((('INC', n) for n in range(env.nsplitinc)),
                        (('EXC', n) for n in range(env.nsplitexc))):
        ad = IPv4Address(environ['CISCO_SPLIT_%s_%d_ADDR' % (pfx, n)])
        nm = IPv4Address(environ['CISCO_SPLIT_%s_%d_MASK' % (pfx, n)])
        nml = int(environ['CISCO_SPLIT_%s_%d_MASKLEN' % (pfx, n)])
        net = IPv4Network(ad).supernet(new_prefix=nml)
        if net.network_address != ad:
            print("WARNING: IPv4 split network (CISCO_SPLIT_%s_%d_{ADDR,MASK}) %s/%d has host bits set, replacing with %s" % (pfx, n, ad, nml, net), file=stderr)
        if net.netmask != nm:
            raise AssertionError("IPv4 split network (CISCO_SPLIT_{pfx}_{n}_{{ADDR,MASK}}) {ad}/{nm} does not match CISCO_SPLIT_{pfx}_{n}_MASKLEN={nml} (implies /{nmi})".format(
                pfx=pfx, n=n, ad=ad, nm=nm, nml=nml, nmi=net.netmask))
        env['split' + pfx.lower()].append(net)

    for pfx, n in chain((('INC', n) for n in range(env.nsplitinc6)),
                        (('EXC', n) for n in range(env.nsplitexc6))):
        ad = IPv6Address(environ['CISCO_IPV6_SPLIT_%s_%d_ADDR' % (pfx, n)])
        nml = int(environ['CISCO_IPV6_SPLIT_%s_%d_MASKLEN' % (pfx, n)])
        net = IPv6Network(ad).supernet(new_prefix=nml)
        if net.network_address != ad:
            print("WARNING: IPv6 split network (CISCO_IPV6_SPLIT_%s_%d_{ADDR,MASKLEN}) %s/%d has host bits set, replacing with %s" % (pfx, n, ad, nml, net), file=stderr)
        env['split' + pfx.lower()].append(net)

    return env

# Parse command-line arguments and environment
def parse_args_and_env(args=None, environ=os.environ):
    p = argparse.ArgumentParser()
<<<<<<< HEAD
    p.add_argument('routes', nargs='*', type=net_or_host_param, help='List of VPN-internal hostnames, included subnets (e.g. 192.168.0.0/24), excluded subnets (e.g. %%8.0.0.0/8), or aliases (e.g. host1=192.168.1.2) to add to routing and /etc/hosts.')
=======
    p.add_argument('routes', nargs='*', type=net_or_host_param, help='List of VPN-internal hostnames, subnets (e.g. 192.168.0.0/24), or aliases (e.g. host1=192.168.1.2) to add to routing and /etc/hosts.')
    p.add_argument('--nrpt', default=[], action='append', help='NRPT DNS mapping in form .sub.domain.org=8.8.8.8,4.4.4.4')
>>>>>>> 980bff0c
    g = p.add_argument_group('Subprocess options')
    g.add_argument('-k', '--kill', default=[], action='append', help='File containing PID to kill before disconnect (may be specified multiple times)')
    g.add_argument('-K', '--prevent-idle-timeout', action='store_true', help='Prevent idle timeout by doing random DNS lookups (interval set by $IDLE_TIMEOUT, defaulting to 10 minutes)')
    g = p.add_argument_group('Informational options')
    g.add_argument('--banner', action='store_true', help='Print banner message (default is to suppress it)')
    g = p.add_argument_group('Routing and hostname options')
    g.add_argument('-i', '--incoming', action='store_true', help='Allow incoming traffic from VPN (default is to block)')
    g.add_argument('-n', '--name', default=None, help='Name of this VPN (default is $TUNDEV)')
    g.add_argument('-d', '--domain', action='append', help='Search domain inside the VPN (default is $CISCO_DEF_DOMAIN)')
    g.add_argument('-I', '--route-internal', action='store_true', help="Add route for VPN's default subnet (passed in as $INTERNAL_IP*_NET*")
    g.add_argument('-S', '--route-splits', action='store_true', help="Add route for VPN's split-tunnel subnets (passed in via $CISCO_SPLIT_*)")
    g.add_argument('--no-host-names', action='store_false', dest='host_names', default=True, help='Do not add either short or long hostnames to /etc/hosts')
    g.add_argument('--no-short-names', action='store_false', dest='short_names', default=True, help="Only add long/fully-qualified domain names to /etc/hosts")
    g = p.add_argument_group('Nameserver options')
    g.add_argument('--no-ns-hosts', action='store_false', dest='ns_hosts', default=True, help='Do not add nameserver aliases to /etc/hosts (default is to name them dns0.tun0, etc.)')
    g.add_argument('--nbns', action='store_true', dest='nbns', help='Include NBNS (Windows/NetBIOS nameservers) as well as DNS nameservers')
    g.add_argument('--domains-vpn-dns', dest='vpn_domains', default=None, help="comma separated domains to query with vpn dns")
    g = p.add_argument_group('Debugging options')
    g.add_argument('--self-test', action='store_true', help='Stop after verifying that environment variables and providers are configured properly.')
    g.add_argument('-v', '--verbose', default=0, action='count', help="Explain what %(prog)s is doing. Specify repeatedly to increase the level of detail.")
    p.add_argument('-V', '--version', action='version', version='%(prog)s ' + __version__)
    g.add_argument('-D', '--dump', action='store_true', help='Dump environment variables passed by caller')
    g.add_argument('--no-fork', action='store_false', dest='fork', help="Don't fork and continue in background on connect")
    g.add_argument('--ppid', type=int, help='PID of calling process (normally autodetected, when using openconnect or vpnc)')
    args = p.parse_args(args)
    env = parse_env(environ)

    # use the tunnel device as the VPN name if unspecified
    if args.name is None:
        args.name = env.tundev

    # use the PID provided by the caller if unspecified
    if args.ppid is None:
        args.ppid = env.vpnpid

    # use the list from the env if --domain wasn't specified, but start with an
    # empty list if it was specified; hence can't use 'default' here:
    if args.domain is None:
        args.domain = env.domain

    args.subnets = []
    args.exc_subnets = []
    args.hosts = []
    args.aliases = {}
    for x in args.routes:
        if isinstance(x, str):
            args.hosts.append(x)
        elif x[0] in (True, False):
            include, net = x
            if include: args.subnets.append(net)
            else: args.exc_subnets.append(net)
        else:
            hosts, ip = x
            args.aliases.setdefault(ip, []).extend(hosts)
    if args.route_internal:
        if env.network: args.subnets.append(env.network)
        if env.network6: args.subnets.append(env.network6)
    if args.route_splits:
        args.subnets.extend(env.splitinc)
        args.exc_subnets.extend(env.splitexc)
    if args.vpn_domains is not None:
        args.vpn_domains = str.split(args.vpn_domains, ',')

    return p, args, env

def finalize_args_and_env(args, env):
    global providers

    # autodetect parent or grandparent process (skipping intermediary shell)
    if args.ppid is None:
        args.ppid = providers.process.ppid_of(None)
        exe = providers.process.pid2exe(args.ppid)
        if exe and os.path.basename(exe) in ('dash', 'bash', 'sh', 'tcsh', 'csh', 'ksh', 'zsh'):
            args.ppid = providers.process.ppid_of(args.ppid)


    if args.nrpt:
        args_nrpt = args.nrpt
        args.nrpt = {}
        for nrpt in args_nrpt:
            dom, dns = str.split(nrpt,"=", 1);
            args.nrpt[dom] = str.split(dns, ",");

def main(args=None, environ=os.environ):
    global providers

    try:
        p, args, env = parse_args_and_env(args, environ)

        # Set platform-specific providers
        providers = slurpy()
        for pn, pv in get_default_providers().items():
            try:
                if isinstance(pv, Exception):
                    raise pv
                providers[pn] = pv()
            except Exception as e:
                print("WARNING: Couldn't configure {} provider: {}".format(pn, e), file=stderr)

        # Fail if necessary providers are missing
        required = {'route', 'process'}
        # The hosts provider is required unless:
        #   1) '--no-ns-hosts --no-host-names' specified, or
        #   2) '--no-ns-hosts' specified, but neither hosts nor aliases specified
        if not args.ns_hosts and not args.host_names:
            pass
        elif not args.ns_hosts and not args.hosts and not args.aliases:
            pass
        else:
            required.add('hosts')
        # The DNS provider is required if:
        #   1) Any hosts are specified
        #   2) '--prevent-idle-timeout' is specified
        if args.hosts or args.prevent_idle_timeout:
            required.add('dns')
        missing_required = {p for p in required if p not in providers}
        if missing_required:
            raise RuntimeError("Aborting because providers for %s are required; use --help for more information" % ' '.join(missing_required))

        # Finalize arguments that depend on providers
        finalize_args_and_env(args, env)

    except Exception as e:
        if args.self_test:
            print('******************************************************************************************', file=stderr)
            print('*** Self-test did not pass. Double-check that you are running as root (e.g. with sudo) ***', file=stderr)
            print('******************************************************************************************', file=stderr)
        raise SystemExit(*e.args)

    else:
        if args.self_test:
            print('***************************************************************************', file=stderr)
            print('*** Self-test passed. Try using vpn-slice with openconnect or vpnc now. ***', file=stderr)
            print('***************************************************************************', file=stderr)
            raise SystemExit()

    if env.myaddr6 or env.netmask6:
        print('WARNING: IPv6 address or netmask set. Support for IPv6 in %s should be considered BETA-QUALITY.' % p.prog, file=stderr)
    if args.dump:
        exe = providers.process.pid2exe(args.ppid)
        caller = '%s (PID %d)' % (exe, args.ppid) if exe else 'PID %d' % args.ppid

        print('Called by %s with environment variables for vpnc-script:' % caller, file=stderr)
        width = max((len(envar) for var, envar, *rest in vpncenv if envar in environ), default=0)
        for var, envar, *rest in vpncenv:
            if envar in environ:
                pyvar = var + '=' + repr(env[var]) if var else 'IGNORED'
                print('  %-*s => %s' % (width, envar, pyvar), file=stderr)
        if env.splitinc:
            print('  %-*s => %s=%r' % (width, 'CISCO_*SPLIT_INC_*', 'splitinc', env.splitinc), file=stderr)
        if env.splitexc:
            print('  %-*s => %s=%r' % (width, 'CISCO_*SPLIT_EXC_*', 'splitexc', env.splitexc), file=stderr)
        if args.subnets:
            print('Complete set of subnets to include in VPN routes:', file=stderr)
            print('  ' + '\n  '.join(map(str, args.subnets)))
        if args.exc_subnets:
            print('Complete set of subnets to exclude from VPN routes:', file=stderr)
            print('  ' + '\n  '.join(map(str, args.exc_subnets)))
        if args.aliases:
            print('Complete set of host aliases to add /etc/hosts entries for:', file=stderr)
            print('  ' + '\n  '.join(args.aliases))
        if args.hosts:
            print('Complete set of host names to include in VPN routes after DNS lookup%s:' % (' (and add /etc/hosts entries for)' if args.host_names else ''), file=stderr)
            print('  ' + '\n  '.join(args.hosts))

    if env.reason is None:
        if env.vpnfd is not None:
            raise SystemExit("Called by openconnect in --script-tun mode; you need a different script. See https://www.infradead.org/openconnect/nonroot.html")
        else:
            raise SystemExit("Must be called as vpnc-script, with $reason set; use --help for more information")
    elif env.reason == reasons.pre_init:
        do_pre_init(env, args)
    elif env.reason == reasons.disconnect:
        do_disconnect(env, args)
    elif env.reason in (reasons.reconnect, reasons.attempt_reconnect):
        # FIXME: is there anything that reconnect or attempt_reconnect /should/ do
        # on a modern system (Linux) which automatically removes routes to
        # a tunnel adapter that has been removed? I am not clear on whether
        # any other behavior is potentially useful.
        #
        # See these issue comments for some relevant discussion:
        #   https://gitlab.com/openconnect/openconnect/issues/17#note_131764677
        #   https://github.com/dlenski/vpn-slice/pull/14#issuecomment-488129621

        if args.verbose:
            print('WARNING: %s ignores reason=%s' % (p.prog, env.reason.name), file=stderr)
    elif env.reason == reasons.connect:
        do_connect(env, args)

        # we continue running in a new child process, so the VPN can actually
        # start in the background, because we need to actually send traffic to it
        if args.fork and os.fork():
            raise SystemExit

        do_post_connect(env, args)


if __name__ == '__main__':
    main()<|MERGE_RESOLUTION|>--- conflicted
+++ resolved
@@ -144,10 +144,6 @@
 
     # delete explicit route to gateway
     try:
-<<<<<<< HEAD
-        providers.route.remove_route(env.gateway)
-    except CalledProcessError:
-=======
         # the following commented out code can be used to narrow-down the route removal, if needed
         #gwr = providers.route.get_route(env.gateway)
         providers.route.remove_route( \
@@ -155,8 +151,7 @@
             #dev=(gwr["dev"] if platform.startswith("win32") else None), \
             #via=(gwr["via"] if platform.startswith("win32") else None), \
             )
-    except sp.CalledProcessError:
->>>>>>> 980bff0c
+    except CalledProcessError:
         print("WARNING: could not delete route to VPN gateway (%s)" % env.gateway, file=stderr)
 
     # remove firewall rule blocking incoming traffic
@@ -166,18 +161,15 @@
         except CalledProcessError:
             print("WARNING: failed to deconfigure firewall for VPN interface (%s)" % env.tundev, file=stderr)
 
-<<<<<<< HEAD
     if args.vpn_domains is not None:
         try:
             providers.domain_vpn_dns.deconfigure_domain_vpn_dns(args.vpn_domains, env.dns)
         except OSError:
             print("WARNING: failed to deconfigure domains vpn dns", file=stderr)
 
-=======
     # unset NRPT DNS rules (Windows only)
     for (domain, servers) in args.nrpt.items():
         providers.nrpt.remove_nrtp(domain, servers)
->>>>>>> 980bff0c
 
 def do_connect(env, args):
     global providers
@@ -423,13 +415,9 @@
         if env.network.netmask != env.netmask:
             raise AssertionError("IPv4 network (INTERNAL_IP4_{{NETADDR,NETMASK}}) {ad}/{nm} does not match INTERNAL_IP4_NETMASKLEN={nml} (implies /{nmi})".format(
                 ad=orig_netaddr, nm=env.netmask, nml=env.netmasklen, nmi=env.network.netmask))
-<<<<<<< HEAD
         assert env.network.netmask == env.netmask
-=======
-        assert env.network.netmask==env.netmask
         # first/lowest IP-addr in the range should be internal GW (seen in Windows vpnc-script.js)
         env.via = next(env.network.hosts())
->>>>>>> 980bff0c
 
     # Need to match behavior of original vpnc-script here
     # Examples:
@@ -477,12 +465,8 @@
 # Parse command-line arguments and environment
 def parse_args_and_env(args=None, environ=os.environ):
     p = argparse.ArgumentParser()
-<<<<<<< HEAD
     p.add_argument('routes', nargs='*', type=net_or_host_param, help='List of VPN-internal hostnames, included subnets (e.g. 192.168.0.0/24), excluded subnets (e.g. %%8.0.0.0/8), or aliases (e.g. host1=192.168.1.2) to add to routing and /etc/hosts.')
-=======
-    p.add_argument('routes', nargs='*', type=net_or_host_param, help='List of VPN-internal hostnames, subnets (e.g. 192.168.0.0/24), or aliases (e.g. host1=192.168.1.2) to add to routing and /etc/hosts.')
     p.add_argument('--nrpt', default=[], action='append', help='NRPT DNS mapping in form .sub.domain.org=8.8.8.8,4.4.4.4')
->>>>>>> 980bff0c
     g = p.add_argument_group('Subprocess options')
     g.add_argument('-k', '--kill', default=[], action='append', help='File containing PID to kill before disconnect (may be specified multiple times)')
     g.add_argument('-K', '--prevent-idle-timeout', action='store_true', help='Prevent idle timeout by doing random DNS lookups (interval set by $IDLE_TIMEOUT, defaulting to 10 minutes)')
