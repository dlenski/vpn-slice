<<<<<<< HEAD
from sys import stderr
from ipaddress import ip_address
from dns.resolver import Resolver, NXDOMAIN, NoAnswer, Timeout
=======
from ipaddress import ip_address, ip_interface
from dns.resolver import Resolver, NXDOMAIN, NoAnswer
>>>>>>> e03de6a9
from dns.name import root, from_text

from .provider import DNSProvider

class DNSPythonProvider(DNSProvider):
    def configure(self, dns_servers, *, bind_addresses=None, search_domains=()):
        super().configure(dns_servers, bind_addresses=bind_addresses, search_domains=search_domains)

        self.resolver = Resolver(configure=False)
        self.resolver.domain = root
        self.resolver.search_domains = [from_text(d) for d in search_domains]

        self.rectypes = []
        if self.bind_addresses is None or any(a.version == 4 for a in self.bind_addresses):
            self.rectypes.append('A')
        if self.bind_addresses is None or any(a.version == 6 for a in self.bind_addresses):
            self.rectypes.append('AAAA')

    def lookup_host(self, hostname, keep_going=True):
        result = set()

        for source in self.bind_addresses or [None]:
            if source is None:
                self.resolver.nameservers = self.nameservers
            else:
                self.resolver.nameservers = [str(dns) for dns in self.dns_servers if dns.version == source.version]
                if not self.resolver.nameservers:
                    continue

            for rectype in self.rectypes:
                try:
                    # print("Issuing query for hostname %r, rectype %r, source %r, search_domains %r, nameservers %r" % (
                    #     hostname, rectype, source, self.resolver.search_domains, self.resolver.nameservers), file=stderr)
                    a = self.resolver.query(hostname, rectype, source=str(source))
                    print("Got results: %r" % list(a), file=stderr)
                except (NXDOMAIN, NoAnswer):
                    pass
                except Timeout:
                    # No point in retrying with a different rectype if these DNS server(s) are not responding
                    break
                else:
                    result.update(ip_address(r.address) for r in a)
                if result and not keep_going:
                    return result

        return result or None<|MERGE_RESOLUTION|>--- conflicted
+++ resolved
@@ -1,11 +1,6 @@
-<<<<<<< HEAD
 from sys import stderr
-from ipaddress import ip_address
+from ipaddress import ip_address, ip_interface
 from dns.resolver import Resolver, NXDOMAIN, NoAnswer, Timeout
-=======
-from ipaddress import ip_address, ip_interface
-from dns.resolver import Resolver, NXDOMAIN, NoAnswer
->>>>>>> e03de6a9
 from dns.name import root, from_text
 
 from .provider import DNSProvider
